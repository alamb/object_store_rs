//! An object store implementation for a local filesystem
use crate::{
    maybe_spawn_blocking,
    path::{filesystem_path_to_url, Path},
    GetResult, ListResult, ObjectMeta, ObjectStore, Result,
};
use async_trait::async_trait;
use bytes::Bytes;
use futures::{stream::BoxStream, StreamExt};
use snafu::{ensure, OptionExt, ResultExt, Snafu};
use std::collections::VecDeque;
use std::fs::File;
use std::io::{Read, Seek, SeekFrom, Write};
use std::ops::Range;
use std::sync::Arc;
use std::{collections::BTreeSet, convert::TryFrom, io};
use url::Url;
use walkdir::{DirEntry, WalkDir};

/// A specialized `Error` for filesystem object store-related errors
#[derive(Debug, Snafu)]
#[allow(missing_docs)]
pub(crate) enum Error {
    #[snafu(display("File size for {} did not fit in a usize: {}", path, source))]
    FileSizeOverflowedUsize {
        source: std::num::TryFromIntError,
        path: String,
    },

    #[snafu(display("Unable to walk dir: {}", source))]
    UnableToWalkDir {
        source: walkdir::Error,
    },

    #[snafu(display("Unable to access metadata for {}: {}", path, source))]
    UnableToAccessMetadata {
        source: Box<dyn std::error::Error + Send + Sync + 'static>,
        path: String,
    },

    #[snafu(display("Unable to copy data to file: {}", source))]
    UnableToCopyDataToFile {
        source: io::Error,
    },

    #[snafu(display("Unable to create dir {}: {}", path.display(), source))]
    UnableToCreateDir {
        source: io::Error,
        path: std::path::PathBuf,
    },

    #[snafu(display("Unable to create file {}: {}", path.display(), err))]
    UnableToCreateFile {
        path: std::path::PathBuf,
        err: io::Error,
    },

    #[snafu(display("Unable to delete file {}: {}", path.display(), source))]
    UnableToDeleteFile {
        source: io::Error,
        path: std::path::PathBuf,
    },

    #[snafu(display("Unable to open file {}: {}", path.display(), source))]
    UnableToOpenFile {
        source: io::Error,
        path: std::path::PathBuf,
    },

    #[snafu(display("Unable to read data from file {}: {}", path.display(), source))]
    UnableToReadBytes {
        source: io::Error,
        path: std::path::PathBuf,
    },

    #[snafu(display("Out of range of file {}, expected: {}, actual: {}", path.display(), expected, actual))]
    OutOfRange {
        path: std::path::PathBuf,
        expected: usize,
        actual: usize,
    },

    #[snafu(display("Unable to copy file from {} to {}: {}", from.display(), to.display(), source))]
    UnableToCopyFile {
        from: std::path::PathBuf,
        to: std::path::PathBuf,
        source: io::Error,
    },

    NotFound {
        path: std::path::PathBuf,
        source: io::Error,
    },

    #[snafu(display("Error seeking file {}: {}", path.display(), source))]
    Seek {
        source: io::Error,
        path: std::path::PathBuf,
    },

<<<<<<< HEAD
=======
    #[snafu(display("Unable to convert path \"{}\" to URL", path.display()))]
    InvalidPath {
        path: std::path::PathBuf,
    },

>>>>>>> febf83ee
    #[snafu(display("Unable to convert URL \"{}\" to filesystem path", url))]
    InvalidUrl {
        url: Url,
    },

    AlreadyExists {
        path: String,
        source: io::Error,
    },
}

impl From<Error> for super::Error {
    fn from(source: Error) -> Self {
        match source {
            Error::NotFound { path, source } => Self::NotFound {
                path: path.to_string_lossy().to_string(),
                source: source.into(),
            },
            Error::AlreadyExists { path, source } => Self::AlreadyExists {
                path,
                source: source.into(),
            },
            _ => Self::Generic {
                store: "LocalFileSystem",
                source: Box::new(source),
            },
        }
    }
}

/// Local filesystem storage providing an [`ObjectStore`] interface to files on
/// local disk. Can optionally be created with a directory prefix
///
/// # Path Semantics
///
/// This implementation follows the [file URI] scheme outlined in [RFC 3986]. In
/// particular paths are delimited by `/`
///
/// [file URI]: https://en.wikipedia.org/wiki/File_URI_scheme
/// [RFC 3986]: https://www.rfc-editor.org/rfc/rfc3986
///
/// # Tokio Compatibility
///
/// Tokio discourages performing blocking IO on a tokio worker thread, however,
/// no major operating systems have stable async file APIs. Therefore if called from
/// a tokio context, this will use [`tokio::runtime::Handle::spawn_blocking`] to dispatch
/// IO to a blocking thread pool, much like `tokio::fs` does under-the-hood.
///
/// If not called from a tokio context, this will perform IO on the current thread with
/// no additional complexity or overheads
#[derive(Debug)]
pub struct LocalFileSystem {
    config: Arc<Config>,
}

#[derive(Debug)]
struct Config {
    root: Url,
}

impl std::fmt::Display for LocalFileSystem {
    fn fmt(&self, f: &mut std::fmt::Formatter<'_>) -> std::fmt::Result {
        write!(f, "LocalFileSystem({})", self.config.root)
    }
}

impl Default for LocalFileSystem {
    fn default() -> Self {
        Self::new()
    }
}

impl LocalFileSystem {
    /// Create new filesystem storage with no prefix
    pub fn new() -> Self {
        Self {
            config: Arc::new(Config {
                root: Url::parse("file:///").unwrap(),
            }),
        }
    }

    /// Create new filesystem storage with `prefix` applied to all paths
    pub fn new_with_prefix(prefix: impl AsRef<std::path::Path>) -> Result<Self> {
        Ok(Self {
            config: Arc::new(Config {
                root: filesystem_path_to_url(prefix)?,
            }),
        })
    }
}

impl Config {
    /// Return filesystem path of the given location
    fn path_to_filesystem(&self, location: &Path) -> Result<std::path::PathBuf> {
        let mut url = self.root.clone();
        url.path_segments_mut()
            .expect("url path")
            .extend(location.parts());

        url.to_file_path()
            .map_err(|_| Error::InvalidUrl { url }.into())
    }

    fn filesystem_to_path(&self, location: &std::path::Path) -> Result<Path> {
        Ok(Path::from_filesystem_path_with_base(
            location,
            Some(&self.root),
        )?)
    }
}

#[async_trait]
impl ObjectStore for LocalFileSystem {
    async fn put(&self, location: &Path, bytes: Bytes) -> Result<()> {
        let path = self.config.path_to_filesystem(location)?;

        maybe_spawn_blocking(move || {
            let mut file = match File::create(&path) {
                Ok(f) => f,
                Err(err) if err.kind() == std::io::ErrorKind::NotFound => {
                    let parent = path
                        .parent()
                        .context(UnableToCreateFileSnafu { path: &path, err })?;
                    std::fs::create_dir_all(&parent)
                        .context(UnableToCreateDirSnafu { path: parent })?;

                    match File::create(&path) {
                        Ok(f) => f,
                        Err(err) => return Err(Error::UnableToCreateFile { path, err }.into()),
                    }
                }
                Err(err) => return Err(Error::UnableToCreateFile { path, err }.into()),
            };

            file.write_all(&bytes)
                .context(UnableToCopyDataToFileSnafu)?;

            Ok(())
        })
        .await
    }

    async fn get(&self, location: &Path) -> Result<GetResult> {
        let path = self.config.path_to_filesystem(location)?;
        maybe_spawn_blocking(move || {
            let file = open_file(&path)?;
            Ok(GetResult::File(file, path))
        })
        .await
    }

    async fn get_range(&self, location: &Path, range: Range<usize>) -> Result<Bytes> {
        let path = self.config.path_to_filesystem(location)?;
        maybe_spawn_blocking(move || {
            let mut file = open_file(&path)?;
            let to_read = range.end - range.start;
            file.seek(SeekFrom::Start(range.start as u64))
                .context(SeekSnafu { path: &path })?;

            let mut buf = Vec::with_capacity(to_read);
            let read = file
                .take(to_read as u64)
                .read_to_end(&mut buf)
                .context(UnableToReadBytesSnafu { path: &path })?;

            ensure!(
                read == to_read,
                OutOfRangeSnafu {
                    path: &path,
                    expected: to_read,
                    actual: read
                }
            );

            Ok(buf.into())
        })
        .await
    }

    async fn head(&self, location: &Path) -> Result<ObjectMeta> {
        let path = self.config.path_to_filesystem(location)?;
        let location = location.clone();

        maybe_spawn_blocking(move || {
            let file = open_file(&path)?;
            let metadata = file.metadata().map_err(|e| Error::UnableToAccessMetadata {
                source: e.into(),
                path: location.to_string(),
            })?;

            convert_metadata(metadata, location)
        })
        .await
    }

    async fn delete(&self, location: &Path) -> Result<()> {
        let path = self.config.path_to_filesystem(location)?;
        maybe_spawn_blocking(move || {
            std::fs::remove_file(&path).context(UnableToDeleteFileSnafu { path })?;
            Ok(())
        })
        .await
    }

    async fn list(&self, prefix: Option<&Path>) -> Result<BoxStream<'_, Result<ObjectMeta>>> {
        let config = Arc::clone(&self.config);

        let root_path = match prefix {
            Some(prefix) => config.path_to_filesystem(prefix)?,
            None => self.config.root.to_file_path().unwrap(),
        };

        let walkdir = WalkDir::new(&root_path)
            // Don't include the root directory itself
            .min_depth(1);

        let s =
            walkdir.into_iter().flat_map(move |result_dir_entry| {
                match convert_walkdir_result(result_dir_entry) {
                    Err(e) => Some(Err(e)),
                    Ok(None) => None,
                    Ok(entry @ Some(_)) => entry
                        .filter(|dir_entry| dir_entry.file_type().is_file())
                        .map(|entry| {
                            let location = config.filesystem_to_path(entry.path())?;
                            convert_entry(entry, location)
                        }),
                }
            });

        // If no tokio context, return iterator directly as no
        // need to perform chunked spawn_blocking reads
        if tokio::runtime::Handle::try_current().is_err() {
            return Ok(futures::stream::iter(s).boxed());
        }

        // Otherwise list in batches of CHUNK_SIZE
        const CHUNK_SIZE: usize = 1024;

        let buffer = VecDeque::with_capacity(CHUNK_SIZE);
        let stream = futures::stream::try_unfold((s, buffer), |(mut s, mut buffer)| async move {
            if buffer.is_empty() {
                (s, buffer) = tokio::task::spawn_blocking(move || {
                    for _ in 0..CHUNK_SIZE {
                        match s.next() {
                            Some(r) => buffer.push_back(r),
                            None => break,
                        }
                    }
                    (s, buffer)
                })
                .await?;
            }

            match buffer.pop_front() {
                Some(Err(e)) => Err(e),
                Some(Ok(meta)) => Ok(Some((meta, (s, buffer)))),
                None => Ok(None),
            }
        });

        Ok(stream.boxed())
    }

    async fn list_with_delimiter(&self, prefix: Option<&Path>) -> Result<ListResult> {
        let config = Arc::clone(&self.config);

        let prefix = prefix.cloned().unwrap_or_default();
        let resolved_prefix = config.path_to_filesystem(&prefix)?;

        maybe_spawn_blocking(move || {
            let walkdir = WalkDir::new(&resolved_prefix).min_depth(1).max_depth(1);

            let mut common_prefixes = BTreeSet::new();
            let mut objects = Vec::new();

            for entry_res in walkdir.into_iter().map(convert_walkdir_result) {
                if let Some(entry) = entry_res? {
                    let is_directory = entry.file_type().is_dir();
                    let entry_location = config.filesystem_to_path(entry.path())?;

                    let mut parts = match entry_location.prefix_match(&prefix) {
                        Some(parts) => parts,
                        None => continue,
                    };

                    let common_prefix = match parts.next() {
                        Some(p) => p,
                        None => continue,
                    };

                    drop(parts);

                    if is_directory {
                        common_prefixes.insert(prefix.child(common_prefix));
                    } else {
                        objects.push(convert_entry(entry, entry_location)?);
                    }
                }
            }

            Ok(ListResult {
                next_token: None,
                common_prefixes: common_prefixes.into_iter().collect(),
                objects,
            })
        })
        .await
    }

    async fn copy(&self, from: &Path, to: &Path) -> Result<()> {
        let from = self.config.path_to_filesystem(from)?;
        let to = self.config.path_to_filesystem(to)?;

        maybe_spawn_blocking(move || {
            std::fs::copy(&from, &to).context(UnableToCopyFileSnafu { from, to })?;
            Ok(())
        })
        .await
    }

    async fn rename(&self, from: &Path, to: &Path) -> Result<()> {
        let from = self.config.path_to_filesystem(from)?;
        let to = self.config.path_to_filesystem(to)?;
        maybe_spawn_blocking(move || {
            std::fs::rename(&from, &to).context(UnableToCopyFileSnafu { from, to })?;
            Ok(())
        })
        .await
    }

    async fn copy_if_not_exists(&self, from: &Path, to: &Path) -> Result<()> {
        let from = self.config.path_to_filesystem(from)?;
        let to = self.config.path_to_filesystem(to)?;

        maybe_spawn_blocking(move || {
            std::fs::hard_link(&from, &to).map_err(|err| match err.kind() {
                io::ErrorKind::AlreadyExists => Error::AlreadyExists {
                    path: to.to_str().unwrap().to_string(),
                    source: err,
                }
                .into(),
                _ => Error::UnableToCopyFile {
                    from,
                    to,
                    source: err,
                }
                .into(),
            })
        })
        .await
    }
}

fn open_file(path: &std::path::PathBuf) -> Result<File> {
    let file = File::open(path).map_err(|e| {
        if e.kind() == std::io::ErrorKind::NotFound {
            Error::NotFound {
                path: path.clone(),
                source: e,
            }
        } else {
            Error::UnableToOpenFile {
                path: path.clone(),
                source: e,
            }
        }
    })?;
    Ok(file)
}

fn convert_entry(entry: DirEntry, location: Path) -> Result<ObjectMeta> {
    let metadata = entry
        .metadata()
        .map_err(|e| Error::UnableToAccessMetadata {
            source: e.into(),
            path: location.to_string(),
        })?;
    convert_metadata(metadata, location)
}

fn convert_metadata(metadata: std::fs::Metadata, location: Path) -> Result<ObjectMeta> {
    let last_modified = metadata
        .modified()
        .expect("Modified file time should be supported on this platform")
        .into();

    let size = usize::try_from(metadata.len()).context(FileSizeOverflowedUsizeSnafu {
        path: location.as_ref(),
    })?;

    Ok(ObjectMeta {
        location,
        last_modified,
        size,
    })
}

/// Convert walkdir results and converts not-found errors into `None`.
fn convert_walkdir_result(
    res: std::result::Result<walkdir::DirEntry, walkdir::Error>,
) -> Result<Option<walkdir::DirEntry>> {
    match res {
        Ok(entry) => Ok(Some(entry)),
        Err(walkdir_err) => match walkdir_err.io_error() {
            Some(io_err) => match io_err.kind() {
                io::ErrorKind::NotFound => Ok(None),
                _ => Err(Error::UnableToWalkDir {
                    source: walkdir_err,
                }
                .into()),
            },
            None => Err(Error::UnableToWalkDir {
                source: walkdir_err,
            }
            .into()),
        },
    }
}

#[cfg(test)]
mod tests {
    use super::*;
    use crate::test_util::flatten_list_stream;
    use crate::{
        tests::{
            copy_if_not_exists, get_nonexistent_object, list_uses_directories_correctly,
            list_with_delimiter, put_get_delete_list, rename_and_copy,
        },
        Error as ObjectStoreError, ObjectStore,
    };
    use tempfile::TempDir;

    #[tokio::test]
    async fn file_test() {
        let root = TempDir::new().unwrap();
        let integration = LocalFileSystem::new_with_prefix(root.path()).unwrap();

        put_get_delete_list(&integration).await.unwrap();
        list_uses_directories_correctly(&integration).await.unwrap();
        list_with_delimiter(&integration).await.unwrap();
        rename_and_copy(&integration).await.unwrap();
        copy_if_not_exists(&integration).await.unwrap();
    }

    #[test]
    fn test_non_tokio() {
        let root = TempDir::new().unwrap();
        let integration = LocalFileSystem::new_with_prefix(root.path()).unwrap();
        futures::executor::block_on(async move {
            put_get_delete_list(&integration).await.unwrap();
            list_uses_directories_correctly(&integration).await.unwrap();
            list_with_delimiter(&integration).await.unwrap();
        });
    }

    #[tokio::test]
    async fn creates_dir_if_not_present() {
        let root = TempDir::new().unwrap();
        let integration = LocalFileSystem::new_with_prefix(root.path()).unwrap();

        let location = Path::from("nested/file/test_file");

        let data = Bytes::from("arbitrary data");
        let expected_data = data.clone();

        integration.put(&location, data).await.unwrap();

        let read_data = integration
            .get(&location)
            .await
            .unwrap()
            .bytes()
            .await
            .unwrap();
        assert_eq!(&*read_data, expected_data);
    }

    #[tokio::test]
    async fn unknown_length() {
        let root = TempDir::new().unwrap();
        let integration = LocalFileSystem::new_with_prefix(root.path()).unwrap();

        let location = Path::from("some_file");

        let data = Bytes::from("arbitrary data");
        let expected_data = data.clone();

        integration.put(&location, data).await.unwrap();

        let read_data = integration
            .get(&location)
            .await
            .unwrap()
            .bytes()
            .await
            .unwrap();
        assert_eq!(&*read_data, expected_data);
    }

    #[tokio::test]
    #[cfg(target_family = "unix")]
    async fn bubble_up_io_errors() {
        use std::{fs::set_permissions, os::unix::prelude::PermissionsExt};

        let root = TempDir::new().unwrap();

        // make non-readable
        let metadata = root.path().metadata().unwrap();
        let mut permissions = metadata.permissions();
        permissions.set_mode(0o000);
        set_permissions(root.path(), permissions).unwrap();

        let store = LocalFileSystem::new_with_prefix(root.path()).unwrap();

        // `list` must fail
        match store.list(None).await {
            Err(_) => {
                // ok, error found
            }
            Ok(mut stream) => {
                let mut any_err = false;
                while let Some(res) = stream.next().await {
                    if res.is_err() {
                        any_err = true;
                    }
                }
                assert!(any_err);
            }
        }

        // `list_with_delimiter
        assert!(store.list_with_delimiter(None).await.is_err());
    }

    const NON_EXISTENT_NAME: &str = "nonexistentname";

    #[tokio::test]
    async fn get_nonexistent_location() {
        let root = TempDir::new().unwrap();
        let integration = LocalFileSystem::new_with_prefix(root.path()).unwrap();

        let location = Path::from(NON_EXISTENT_NAME);

        let err = get_nonexistent_object(&integration, Some(location))
            .await
            .unwrap_err();
        if let Some(ObjectStoreError::NotFound { path, source }) =
            err.downcast_ref::<ObjectStoreError>()
        {
            let source_variant = source.downcast_ref::<std::io::Error>();
            assert!(
                matches!(source_variant, Some(std::io::Error { .. }),),
                "got: {:?}",
                source_variant
            );
            assert!(path.ends_with(NON_EXISTENT_NAME), "{}", path);
        } else {
            panic!("unexpected error type: {:?}", err);
        }
    }

    #[tokio::test]
    async fn root() {
        let integration = LocalFileSystem::new();

        let canonical = std::path::Path::new("Cargo.toml").canonicalize().unwrap();
        let url = Url::from_directory_path(&canonical).unwrap();
        let path = Path::parse(url.path()).unwrap();

        let roundtrip = integration.config.path_to_filesystem(&path).unwrap();

        // Needed as on Windows canonicalize returns extended length path syntax
        // C:\Users\circleci -> \\?\C:\Users\circleci
        let roundtrip = roundtrip.canonicalize().unwrap();

        assert_eq!(roundtrip, canonical);

        integration.head(&path).await.unwrap();
    }

    #[tokio::test]
    async fn test_list_root() {
        let integration = LocalFileSystem::new();
        let result = integration.list_with_delimiter(None).await;
        if cfg!(target_family = "windows") {
            let r = result.unwrap_err().to_string();
            assert!(
                r.contains("Unable to convert URL \"file:///\" to filesystem path"),
                "{}",
                r
            );
        } else {
            result.unwrap();
        }
    }

    #[tokio::test]
    async fn invalid_path() {
        let root = TempDir::new().unwrap();
        let root = root.path().join("🙀");
        std::fs::create_dir(root.clone()).unwrap();

        // Invalid paths supported above root of store
        let integration = LocalFileSystem::new_with_prefix(root.clone()).unwrap();

        let directory = Path::from("directory");
        let object = directory.child("child.txt");
        let data = Bytes::from("arbitrary");
        integration.put(&object, data.clone()).await.unwrap();
        integration.head(&object).await.unwrap();
        let result = integration.get(&object).await.unwrap();
        assert_eq!(result.bytes().await.unwrap(), data);

        flatten_list_stream(&integration, None).await.unwrap();
        flatten_list_stream(&integration, Some(&directory))
            .await
            .unwrap();

        let result = integration
            .list_with_delimiter(Some(&directory))
            .await
            .unwrap();
        assert_eq!(result.objects.len(), 1);
        assert!(result.common_prefixes.is_empty());
        assert_eq!(result.objects[0].location, object);

        let illegal = root.join("💀");
        std::fs::write(illegal, "foo").unwrap();

        // Can list directory that doesn't contain illegal path
        flatten_list_stream(&integration, Some(&directory))
            .await
            .unwrap();

        // Cannot list illegal file
        let err = flatten_list_stream(&integration, None)
            .await
            .unwrap_err()
            .to_string();

        assert!(
            err.contains("Invalid path segment - got \"💀\" expected: \"%F0%9F%92%80\""),
            "{}",
            err
        );
    }
}<|MERGE_RESOLUTION|>--- conflicted
+++ resolved
@@ -98,14 +98,6 @@
         path: std::path::PathBuf,
     },
 
-<<<<<<< HEAD
-=======
-    #[snafu(display("Unable to convert path \"{}\" to URL", path.display()))]
-    InvalidPath {
-        path: std::path::PathBuf,
-    },
-
->>>>>>> febf83ee
     #[snafu(display("Unable to convert URL \"{}\" to filesystem path", url))]
     InvalidUrl {
         url: Url,
