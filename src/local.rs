--- conflicted
+++ resolved
@@ -1,19 +1,12 @@
 //! An object store implementation for a local filesystem
-<<<<<<< HEAD
-use crate::{
-    path::{Path, PathPart, DELIMITER},
-    GetResult, ListResult, ObjectMeta, ObjectStore, Result,
-};
-=======
-use crate::path::Path;
-use crate::{GetResult, ListResult, ObjectMeta, ObjectStore, Result};
->>>>>>> 23c65abb
+use crate::{path::Path, GetResult, ListResult, ObjectMeta, ObjectStore, Result};
 use async_trait::async_trait;
 use bytes::Bytes;
 use futures::{
     stream::{self, BoxStream},
     StreamExt,
 };
+use percent_encoding::percent_decode;
 use snafu::{OptionExt, ResultExt, Snafu};
 use std::{collections::BTreeSet, convert::TryFrom, io};
 use tokio::fs;
@@ -81,17 +74,12 @@
         source: io::Error,
     },
 
-<<<<<<< HEAD
-    #[snafu(display("Path \"{}\" contained non-unicode path segment", path.display()))]
+    #[snafu(display("Path \"{}\" contained non-unicode characters: {}", path, source))]
     NonUnicode {
-        path: std::path::PathBuf,
-    },
-
-    #[snafu(display("Path \"{}\" contained bad path segment: {}", path.display(), source))]
-    BadSegment {
-        path: std::path::PathBuf,
-        source: crate::path::InvalidPart,
-=======
+        path: String,
+        source: std::str::Utf8Error,
+    },
+
     #[snafu(display("Unable to canonicalize path {}: {}", path.display(), source))]
     UnableToCanonicalize {
         source: io::Error,
@@ -106,7 +94,6 @@
     #[snafu(display("Unable to convert URL \"{}\" to filesystem path", url))]
     InvalidUrl {
         url: Url,
->>>>>>> 23c65abb
     },
 }
 
@@ -169,9 +156,10 @@
 
     /// Return filesystem path of the given location
     fn path_to_filesystem(&self, location: &Path) -> Result<std::path::PathBuf> {
-        // Workaround https://github.com/servo/rust-url/issues/769
         let mut url = self.root.clone();
-        url.set_path(&format!("{}{}", url.path(), location.to_raw()));
+        url.path_segments_mut()
+            .expect("url path")
+            .extend(location.parts());
 
         url.to_file_path()
             .map_err(|_| Error::InvalidUrl { url }.into())
@@ -181,8 +169,12 @@
         let url = path_to_url(location, false)?;
         let relative = self.root.make_relative(&url).expect("relative path");
 
-        // TODO: This will double percent-encode
-        Ok(Path::from_raw(relative))
+        // Reverse any percent encoding performed by conversion to URL
+        let decoded = percent_decode(relative.as_bytes())
+            .decode_utf8()
+            .context(NonUnicodeSnafu { path: &relative })?;
+
+        Ok(Path::parse(decoded)?)
     }
 
     async fn get_file(&self, location: &Path) -> Result<(fs::File, std::path::PathBuf)> {
@@ -333,6 +325,9 @@
     }
 }
 
+/// Encode a path as a URL
+///
+/// Note: The returned URL is percent encoded
 fn path_to_url(path: impl AsRef<std::path::Path>, is_dir: bool) -> Result<Url, Error> {
     // Convert to canonical, i.e. absolute representation
     let canonical = path
@@ -400,63 +395,6 @@
     }
 }
 
-<<<<<<< HEAD
-impl LocalFileSystem {
-    /// Create new filesystem storage.
-    pub fn new(root: impl Into<std::path::PathBuf>) -> Self {
-        Self { root: root.into() }
-    }
-
-    /// Return filesystem path of the given location
-    fn path_to_filesystem(&self, location: &Path) -> std::path::PathBuf {
-        let mut path = self.root.clone();
-        for component in location.as_ref().split(DELIMITER) {
-            path.push(component)
-        }
-        path.to_path_buf()
-    }
-
-    fn filesystem_to_path(&self, location: &std::path::Path) -> Result<Path> {
-        let stripped = location.strip_prefix(&self.root).expect("prefix");
-        let components = stripped
-            .components()
-            .map(|c| {
-                let segment = c.as_os_str().to_str().ok_or_else(|| Error::NonUnicode {
-                    path: stripped.to_path_buf(),
-                })?;
-
-                PathPart::parse(segment).map_err(|e| Error::BadSegment {
-                    path: stripped.to_path_buf(),
-                    source: e,
-                })
-            })
-            .collect::<Result<Vec<_>, Error>>()?;
-
-        Ok(Path::from_iter(components))
-    }
-
-    async fn get_file(&self, location: &Path) -> Result<(fs::File, std::path::PathBuf)> {
-        let path = self.path_to_filesystem(location);
-
-        let file = fs::File::open(&path).await.map_err(|e| {
-            if e.kind() == std::io::ErrorKind::NotFound {
-                Error::NotFound {
-                    path: location.to_string(),
-                    source: e,
-                }
-            } else {
-                Error::UnableToOpenFile {
-                    path: path.clone(),
-                    source: e,
-                }
-            }
-        })?;
-        Ok((file, path))
-    }
-}
-
-=======
->>>>>>> 23c65abb
 #[cfg(test)]
 mod tests {
     use super::*;
@@ -587,58 +525,12 @@
     }
 
     #[tokio::test]
-<<<<<<< HEAD
-    async fn invalid_path() {
-        let root = TempDir::new().unwrap();
-        let root = root.path().join("🙀");
-
-        // Invalid paths supported above root of store
-        let integration = LocalFileSystem::new(root.clone());
-
-        let directory = Path::from("directory");
-        let object = directory.child("child.txt");
-        let data = Bytes::from("arbitrary");
-        integration.put(&object, data.clone()).await.unwrap();
-        integration.head(&object).await.unwrap();
-        let result = integration.get(&object).await.unwrap();
-        assert_eq!(result.bytes().await.unwrap(), data);
-
-        flatten_list_stream(&integration, None).await.unwrap();
-        flatten_list_stream(&integration, Some(&directory))
-            .await
-            .unwrap();
-
-        let result = integration.list_with_delimiter(&directory).await.unwrap();
-        assert_eq!(result.objects.len(), 1);
-        assert!(result.common_prefixes.is_empty());
-        assert_eq!(result.objects[0].location, object);
-
-        let illegal = root.join("💀");
-        std::fs::write(illegal, "foo").unwrap();
-
-        // Can list directory that doesn't contain illegal path
-        flatten_list_stream(&integration, Some(&directory))
-            .await
-            .unwrap();
-
-        // Cannot list illegal file
-        let err = flatten_list_stream(&integration, None)
-            .await
-            .unwrap_err()
-            .to_string();
-
-        assert!(
-            err.contains("contained bad path segment - got \"💀\" expected: \"%F0%9F%92%80\""),
-            "{}",
-            err
-        );
-=======
     async fn root() {
         let integration = LocalFileSystem::new();
 
         let canonical = std::path::Path::new("Cargo.toml").canonicalize().unwrap();
         let url = Url::from_directory_path(&canonical).unwrap();
-        let path = Path::from_raw(url.path());
+        let path = Path::parse(url.path()).unwrap();
 
         let roundtrip = integration.path_to_filesystem(&path).unwrap();
 
@@ -665,6 +557,56 @@
         } else {
             result.unwrap();
         }
->>>>>>> 23c65abb
+    }
+
+    #[tokio::test]
+    async fn invalid_path() {
+        let root = TempDir::new().unwrap();
+        let root = root.path().join("🙀");
+        std::fs::create_dir(root.clone()).unwrap();
+
+        // Invalid paths supported above root of store
+        let integration = LocalFileSystem::new_with_prefix(root.clone()).unwrap();
+
+        let directory = Path::from("directory");
+        let object = directory.child("child.txt");
+        let data = Bytes::from("arbitrary");
+        integration.put(&object, data.clone()).await.unwrap();
+        integration.head(&object).await.unwrap();
+        let result = integration.get(&object).await.unwrap();
+        assert_eq!(result.bytes().await.unwrap(), data);
+
+        flatten_list_stream(&integration, None).await.unwrap();
+        flatten_list_stream(&integration, Some(&directory))
+            .await
+            .unwrap();
+
+        let result = integration
+            .list_with_delimiter(Some(&directory))
+            .await
+            .unwrap();
+        assert_eq!(result.objects.len(), 1);
+        assert!(result.common_prefixes.is_empty());
+        assert_eq!(result.objects[0].location, object);
+
+        let illegal = root.join("💀");
+        std::fs::write(illegal, "foo").unwrap();
+
+        // Can list directory that doesn't contain illegal path
+        flatten_list_stream(&integration, Some(&directory))
+            .await
+            .unwrap();
+
+        // Cannot list illegal file
+        let err = flatten_list_stream(&integration, None)
+            .await
+            .unwrap_err()
+            .to_string();
+
+        assert!(
+            err.contains("Invalid path segment - got \"💀\" expected: \"%F0%9F%92%80\""),
+            "{}",
+            err
+        );
     }
 }